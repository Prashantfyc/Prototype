# app.py
<<<<<<< HEAD

=======
"""
"""
>>>>>>> 8be6a596
import os
import re
import pandas as pd
import plotly.express as px
import streamlit as st
from datetime import datetime
from dotenv import load_dotenv
import google.generativeai as genai
from streamlit_option_menu import option_menu

# --- Configuration & Setup ---
load_dotenv()
genai.configure(api_key=os.getenv("GEMINI_API_KEY"))

# --- File paths for data storage ---
LOG_FILE = "flagged_chats.csv"
MOOD_LOG_FILE = "mood_log.csv"
JOURNAL_FILE = "journal_entries.csv"

# --- Gemini Integration ---
model = genai.GenerativeModel('gemini-1.5-flash')
SYSTEM_PROMPT = """You are Medico, a supportive, empathetic, and non-judgmental digital companion from the university's wellness department. Your purpose is to provide a safe and encouraging space for students.
Your role is to:
- Listen actively and respond with compassion and understanding.
- Provide evidence-based self-care tips, stress-management techniques (like mindfulness, breathing exercises), and positive coping strategies.
- Gently encourage users to explore features like the journal and mood tracker for self-reflection.
- If a user mentions a specific problem (e.g., exam stress, loneliness), retrieve and present relevant information from the knowledge base in a helpful, conversational way.
- Maintain a warm, hopeful, and respectful tone.
- CRUCIAL: You are NOT a therapist. You must NEVER provide diagnoses, medical advice, or prescriptions. You are a supportive peer.
- If you detect a crisis (mentions of self-harm, suicide, etc.), immediately trigger the safety protocol by providing the predefined crisis message and disengaging from further conversation on that topic.
"""

# --- Knowledge Base (RAG) ---
# KNOWLEDGE_BASE section to be updated in app.py

KNOWLEDGE_BASE = {
    "doctor": "The on-campus doctor is available at the University Health Center. Here are the dummy details: Dr. Anya Sharma (General Physician), Location: Health & Wellness Building, Ground Floor, Room 102. Phone: +91-ZZZZZZZZZZ. Hours: Mon-Fri 10:00-16:00. An appointment is recommended.",
    "counseling": "Our Campus Counseling Center is a free and confidential resource. You can find them in the Health & Wellness Building, Room 204. Phone: +91-XXXXXXXXXX. Email: counseling@university.edu. They offer individual sessions, group therapy, and workshops. It's a brave step to reach out for support.",
    "emergency": "If you or someone you know is in immediate danger, please don't wait. Call the National Emergency Helpline at 112 or the Campus Security emergency line at +91-YYYYYYYYY. Help is available 24/7.",
    "exam_stress": "Feeling stressed about exams is completely normal. Remember to use the Pomodoro Technique (study for 25 mins, break for 5 mins). Stay hydrated, get at least 7-8 hours of sleep, and do some light exercise. You can also form study groups. You've got this!",
    "loneliness": "Feeling lonely is a common experience at university. Consider joining a student club that matches your interests, attending campus events, or volunteering. The Student Life office has a full list of clubs. Sometimes just a small step can make a big difference.",
    "self_care": "Self-care is vital for your well-being. Try simple things like a 5-minute guided meditation (you can find many on YouTube), journaling your thoughts, going for a walk in nature, or listening to a calming playlist. Small actions can have a big impact.",
    "Check up":"The on-campus doctor is available at the University Health Center. Here are the dummy details: Dr. Anya Sharma (General Physician), Location: Health & Wellness Building, Ground Floor, Room 102. Phone: +91-ZZZZZZZZZZ. Hours: Mon-Fri 10:00-16:00. An appointment is recommended."
}

# --- Core Functions ---
def get_gemini_response(user_text):
    context = ""
    for key, value in KNOWLEDGE_BASE.items():
        if key in user_text.lower():
            context += f"Relevant Info: {value}\n"
    prompt = f"{SYSTEM_PROMPT}\n\n{context}\n\nUser: {user_text}\n\nMedico:"
    try:
        response = model.generate_content(prompt)
        return response.text
    except Exception as e:
        st.error(f"An error occurred with the AI model: {e}")
        return "I'm having a little trouble connecting right now. Please try again in a moment."

CRISIS_KEYWORDS = ["kill myself", "end my life", "want to die", "suicide", "hurt myself", "self harm"]

def detect_crisis(text: str) -> bool:
    text_lower = text.lower()
    return any(keyword in text_lower for keyword in CRISIS_KEYWORDS)

def log_event(filename, data):
    try:
        df = pd.DataFrame([data])
        df.to_csv(filename, mode='a', header=not os.path.exists(filename), index=False)
    except Exception as e:
        st.error(f"Failed to log event: {e}")

# --- UI Configuration & Styling ---
st.set_page_config(page_title="Medico", layout="wide", page_icon="🩺")

st.markdown("""
<style>
    /* --- Base App Style --- */
    .stApp {
        background-color: #1E1E2E; /* Dark blue-gray background */
        color: #CDD6F4; /* Light lavender text */
    }
    h1, h2, h3, h4, h5, h6 {
        color: #CDD6F4;
    }

    /* --- Sidebar Style --- */
    [data-testid="stSidebar"] {
        background-color: #181825; /* Even darker sidebar */
        border-right: 1px solid #313244;
    }
    [data-testid="stSidebar"] .st-emotion-cache-1g6h025 { /* Title in sidebar */
        color: #CDD6F4;
    }
    
    /* --- Chat Bubbles Style --- */
    .st-emotion-cache-1c7y2kd { /* User chat bubble */
        background-color: #89B4FA; /* User bubble blue */
        border-radius: 20px 20px 5px 20px;
        color: #1E1E2E; /* Dark text on light bubble */
        align-self: flex-end; /* Align to the right */
        max-width: 70%;
    }
    .st-emotion-cache-4k6c3l { /* Bot chat bubble */
        background-color: #313244; /* Bot bubble gray */
        border-radius: 20px 20px 20px 5px;
        color: #CDD6F4; /* Light text on dark bubble */
        align-self: flex-start; /* Align to the left */
        max-width: 70%;
    }

    /* --- Chat Input Box Style --- */
    [data-testid="stChatInput"] {
        background-color: #181825;
        border-top: 1px solid #313244;
    }
    [data-testid="stChatInput"] input {
        color: #CDD6F4;
    }

    /* --- Main Container & Tabs --- */
    .stTabs [data-baseweb="tab-list"] {
        background-color: #1E1E2E;
        border-bottom: 1px solid #313244;
    }
    .stTabs [data-baseweb="tab"] {
        background-color: transparent;
        color: #CDD6F4;
    }
    .stTabs [aria-selected="true"] {
        background-color: #313244;
        color: #89B4FA; /* Blue for selected tab text */
    }

    /* --- Button & Widget Style --- */
    .stButton>button {
        background-color: #89B4FA;
        color: #1E1E2E;
        border: none;
        border-radius: 8px;
    }
    .stButton>button:hover {
        background-color: #74C7EC;
        color: #1E1E2E;
    }

</style>
""", unsafe_allow_html=True)


# --- Sidebar ---
with st.sidebar:
    st.title("🩺 Medico")
    st.write("Your friendly mental health companion.")

    page = option_menu(
        None, ["Chat", "Journal", "Mood Tracker", "Resources"],
        icons=['chat-dots-fill', 'pencil-square', 'graph-up-arrow', 'info-circle-fill'],
        menu_icon="cast", default_index=0,
        styles={
            "container": {"padding": "0!important", "background-color": "#181825"},
            "icon": {"color": "#CDD6F4", "font-size": "20px"},
            "nav-link": {"font-size": "16px", "text-align": "left", "margin":"0px", "color": "#CDD6F4"},
            "nav-link-selected": {"background-color": "#313244", "color": "#89B4FA"},
        }
    )

# --- Main Content Area ---
if page == "Chat":
    st.header("How are you feeling today?")
    
    if "messages" not in st.session_state:
        st.session_state.messages = [{"role": "assistant", "content": "Hi there! I'm Medico. I'm here to offer support and a listening ear. What's on your mind?"}]

    for message in st.session_state.messages:
        with st.chat_message(message["role"]):
            st.markdown(message["content"])

    if prompt := st.chat_input("Type your message here..."):
        st.session_state.messages.append({"role": "user", "content": prompt})
        with st.chat_message("user"):
            st.markdown(prompt)

        if detect_crisis(prompt):
            crisis_response = (
                "🚨 It sounds like you are going through a very difficult time. **Your safety is the most important thing.** "
                "Please reach out to a professional right now. You are not alone.\n\n"
                "- **Campus Counseling Emergency:** +91-XXXXXXXXXX\n"
                "- **National Emergency Helpline:** 112\n\n"
                "Help is available, and there are people who want to support you."
            )
            with st.chat_message("assistant"):
                st.warning(crisis_response)
            st.session_state.messages.append({"role": "assistant", "content": crisis_response})
            log_event(LOG_FILE, {"timestamp": datetime.utcnow().isoformat(), "message": prompt})
        else:
            with st.chat_message("assistant"):
                with st.spinner("Medico is thinking..."):
                    response = get_gemini_response(prompt)
                    st.markdown(response)
            st.session_state.messages.append({"role": "assistant", "content": response})

elif page == "Journal":
    st.header("📝 My Private Journal")
    st.write("A space for your thoughts. Writing can be a powerful tool for clarity.")
    
    journal_entry = st.text_area("Write a new journal entry...", height=250, key="journal_text", label_visibility="collapsed")
    if st.button("Save Entry"):
        if journal_entry:
            log_event(JOURNAL_FILE, {"timestamp": datetime.utcnow().isoformat(), "entry": journal_entry})
            st.success("Your journal entry has been saved securely.")
            st.rerun()
        else:
            st.warning("Please write something before saving.")
    
    if os.path.exists(JOURNAL_FILE):
        st.write("---")
        st.subheader("Past Entries")
        journal_df = pd.read_csv(JOURNAL_FILE)
        for index, row in reversed(list(journal_df.iterrows())):
            with st.expander(f"Entry from {pd.to_datetime(row['timestamp']).strftime('%B %d, %Y %H:%M')} UTC"):
                st.write(row['entry'])

elif page == "Mood Tracker":
    st.header("📊 Mood Tracker")
    st.write("Checking in with yourself is a great habit. How are you feeling today?")
    
    mood_score = st.slider("Rate your mood (1 = Very Down, 10 = Excellent)", 1, 10, 5, label_visibility="collapsed")
    if st.button("Log My Mood"):
        log_event(MOOD_LOG_FILE, {"timestamp": datetime.utcnow().isoformat(), "mood_score": mood_score})
        st.success(f"Mood logged as {mood_score}/10. Keep it up!")
    
    if os.path.exists(MOOD_LOG_FILE):
        st.write("---")
        st.subheader("Your Mood Over Time")
        mood_df = pd.read_csv(MOOD_LOG_FILE)
        mood_df['timestamp'] = pd.to_datetime(mood_df['timestamp'])
        if not mood_df.empty:
            fig = px.line(mood_df, x='timestamp', y='mood_score', markers=True, title="Mood Trend", labels={'timestamp': 'Date', 'mood_score': 'Mood Score (1-10)'}, template="plotly_dark")
            fig.update_layout(yaxis=dict(range=[0,11]), paper_bgcolor='rgba(0,0,0,0)', plot_bgcolor='rgba(0,0,0,0)')
            st.plotly_chart(fig, use_container_width=True)
        else:
            st.write("No mood data yet. Log your mood to see your trend!")

elif page == "Resources":
    st.header("📚 Wellness Resources")
    st.write("Here are some university-approved resources to support you.")
    
    st.subheader("On-Campus Support")
    st.info(f"**Campus Counseling Center:**\n{KNOWLEDGE_BASE['counseling']}")
    st.error(f"**Emergency Contacts:**\n{KNOWLEDGE_BASE['emergency']}")

    st.subheader("Self-Help Guides")
    st.success(f"**Tips for Exam Stress:**\n{KNOWLEDGE_BASE['exam_stress']}")
    st.warning(f"**Dealing with Loneliness:**\n{KNOWLEDGE_BASE['loneliness']}")

st.caption("Disclaimer: Medico is an AI prototype for hackathon demonstration and is not a substitute for professional medical advice.")<|MERGE_RESOLUTION|>--- conflicted
+++ resolved
@@ -1,10 +1,6 @@
 # app.py
-<<<<<<< HEAD
-
-=======
 """
 """
->>>>>>> 8be6a596
 import os
 import re
 import pandas as pd
